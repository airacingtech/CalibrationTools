#!/usr/bin/env python3

# Copyright 2022 Tier IV, Inc.
#
# Licensed under the Apache License, Version 2.0 (the "License");
# you may not use this file except in compliance with the License.
# You may obtain a copy of the License at
#
#     http://www.apache.org/licenses/LICENSE-2.0
#
# Unless required by applicable law or agreed to in writing, software
# distributed under the License is distributed on an "AS IS" BASIS,
# WITHOUT WARRANTIES OR CONDITIONS OF ANY KIND, either express or implied.
# See the License for the specific language governing permissions and
# limitations under the License.

import threading
from typing import List
from typing import Tuple

import cv2
from cv_bridge import CvBridge
from intrinsic_camera_calibrator.data_sources.data_source import DataSource
import numpy as np
import rclpy
from rclpy.executors import SingleThreadedExecutor
from rclpy.node import Node
from sensor_msgs.msg import CompressedImage
from sensor_msgs.msg import Image


class RosTopicDataSource(DataSource, Node):
    def __init__(self):
        DataSource.__init__(self)

        self.bridge = CvBridge()

        self.ros_context = rclpy.context.Context()

        rclpy.init(context=self.ros_context)
        Node.__init__(self, "intrinsic_camera_calibrator", context=self.ros_context)

        self.ros_executor = SingleThreadedExecutor(context=self.ros_context)
        self.ros_executor.add_node(self)

    def get_filtered_image_topics_and_types(self) -> List[Tuple[str, str]]:
        """Return a list of image topics and their types."""
        topics_list = self.get_topic_names_and_types()
        with self.lock:
            return [
                (topic_name, topic_types)
                for topic_name, topic_types in topics_list
                if len(
                    set(topic_types).intersection(
                        {"sensor_msgs/msg/Image", "sensor_msgs/msg/CompressedImage"}
                    )
                )
                > 0
            ]

    def get_image_topics(self) -> List[str]:
        """Return a list of the available topics in string format."""
        with self.lock:
            filtered_topic_names_and_types = self.get_filtered_image_topics_and_types()

            return [topic_name for topic_name, _ in filtered_topic_names_and_types]

    def set_image_topic(
        self,
        image_topic: str,
        reliability: rclpy.qos.ReliabilityPolicy,
        durability: rclpy.qos.DurabilityPolicy.VOLATILE,
    ):
        """Set the data source topic and subscribes to it."""
        with self.lock:
            topics = self.get_filtered_image_topics_and_types()
            topics_dict = dict(topics)

            if image_topic not in topics_dict:
                return False

            # Parse camera name
            topic_namespaces = image_topic.split("/")
            topic_namespaces.reverse()
            image_index = [i for i, s in enumerate(topic_namespaces) if "image" in s][0]
            self.camera_name = topic_namespaces[image_index + 1]

            self.qos_profile = rclpy.qos.QoSProfile(
                reliability=reliability,
                durability=durability,
                history=rclpy.qos.HistoryPolicy.KEEP_LAST,
<<<<<<< HEAD
                depth=1
=======
                depth=1,
>>>>>>> 3fcec66e
            )

            for image_type in topics_dict[image_topic]:
                if image_type == "sensor_msgs/msg/CompressedImage":
                    self.compressed_image_sub = self.create_subscription(
                        CompressedImage,
                        image_topic,
                        self.compressed_image_callback,
                        self.qos_profile,
                    )
                else:
                    self.image_sub = self.create_subscription(
                        Image, image_topic, self.image_callback, self.qos_profile
                    )

            self.spin()

    def compressed_image_callback(self, msg: CompressedImage):
        """Process a compressed image."""
        if self.paused:
            return

        # cSpell:enableCompoundWords
        with self.lock:
            image_data = np.frombuffer(msg.data, np.uint8)
            image_data = cv2.imdecode(image_data, cv2.IMREAD_COLOR)
            self.data_callback(image_data)

    def image_callback(self, msg: Image):
        """Process a raw image."""
        if self.paused:
            return
        # cSpell:ignore imgmsg
        with self.lock:
            image_data = self.bridge.imgmsg_to_cv2(msg, "bgr8")
            self.data_callback(image_data)

    def spin(self):
        """Start a new thread for ROS to spin in."""
        self.thread = threading.Thread(target=self.ros_executor.spin, args=())
        self.thread.setDaemon(True)
        self.thread.start()

    def stop(self):
        with self.lock:
            rclpy.shutdown(context=self.ros_context)

    def on_consumed(self):
        """Acts on the consumer having consumed an image. This method is executed in he source thread as it is connected to a local signal."""
        pass<|MERGE_RESOLUTION|>--- conflicted
+++ resolved
@@ -89,11 +89,7 @@
                 reliability=reliability,
                 durability=durability,
                 history=rclpy.qos.HistoryPolicy.KEEP_LAST,
-<<<<<<< HEAD
-                depth=1
-=======
                 depth=1,
->>>>>>> 3fcec66e
             )
 
             for image_type in topics_dict[image_topic]:
